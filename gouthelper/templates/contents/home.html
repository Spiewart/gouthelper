--- conflicted
+++ resolved
@@ -26,9 +26,6 @@
            role="button">Blog</a>
       </p>
     </div>
-<<<<<<< HEAD
-  </main>
-=======
     <div class="jumbotron bg-primary">
       <h1>Get Started</h1>
       <p class="lead">
@@ -46,5 +43,4 @@
        role="button"><strong>Create GoutPatient</strong></a>
   </div>
 </main>
->>>>>>> b96b4686
 {% endblock content %}