{% extends "base.html" %}

{% load static %}

{% block title %}
  User:
  {{ object.username }}
{% endblock title %}
{% block content %}
  <div class="container">
    <div class="row">
      <div class="col">
        <h1>{{ object.username }}</h1>
        {% if object.name %}<p>{{ object.name }}</p>{% endif %}
      </div>
      {% if object == request.user %}
        <div class="col-auto align-items-center d-flex justify-content-end">
          <a class="btn btn-primary btn-lg spacious-buttons"
             href="{% url 'account_email' %}"
             role="button">E-Mail</a>
<<<<<<< HEAD
          <a class="btn btn-primary" href="{% url 'users:delete' %}" role="button">Delete Account</a>
          <!-- Your Stuff: Custom user template urls -->
=======
          <a class="btn btn-primary btn-lg spacious-buttons"
             href="{% url 'users:delete' %}"
             role="button">Delete Account</a>
>>>>>>> b96b4686
        </div>
      {% endif %}
    </div>
  </div>
{% endblock content %}<|MERGE_RESOLUTION|>--- conflicted
+++ resolved
@@ -18,14 +18,9 @@
           <a class="btn btn-primary btn-lg spacious-buttons"
              href="{% url 'account_email' %}"
              role="button">E-Mail</a>
-<<<<<<< HEAD
-          <a class="btn btn-primary" href="{% url 'users:delete' %}" role="button">Delete Account</a>
-          <!-- Your Stuff: Custom user template urls -->
-=======
           <a class="btn btn-primary btn-lg spacious-buttons"
              href="{% url 'users:delete' %}"
              role="button">Delete Account</a>
->>>>>>> b96b4686
         </div>
       {% endif %}
     </div>
