{% extends "base.html" %}

{% load static %}
{% load project_tags %}

{% block heading %}
  <div class="row">
    <div class="col">
      <h1>GoutPatients</h1>
    </div>
    <div class="col-auto align-items-center d-flex justify-content-end">
      {% if user == request.user %}
        <a type="button"
           class="btn btn-primary btn-lg spacious-buttons"
           href="{% url 'account_email' %}"
           role="button">E-Mail</a>
        <a type="button"
           class="btn btn-primary btn-lg"
           href="{% url 'users:delete' %}"
           role="button">Delete Account</a>
      {% endif %}
    </div>
  </div>
  <div class="row">
    <div class="col-auto align-items-center d-flex justify-content-end">
      <a type="button"
         class="btn btn-primary btn-lg spacious-buttons"
<<<<<<< HEAD
         href=""
         role="button">About</a>
=======
         href="{% url 'users:provider-pseudopatient-create' request.user.username %}"
         role="button">New GoutPatient</a>
    </div>
    <div class="col align-items-center d-flex justify-content-end">
      <h2>{{ user }}</h2>
>>>>>>> b96b4686
    </div>
  </div>
{% endblock heading %}
{% block content %}
  <main role="main">
    <div class="container bodytainer">
      <hr size="3" color="dark" />
      {% if object_list %}
        {% for pseudopatient in object_list %}
          <div class="card spacious-cards">
            <div class="card-header"></div>
            <div class="card-body">
              <div class="row">
                <div class="col">
                  <h3 class="card-title">
                    <a href="{{ pseudopatient.get_absolute_url }}" class="hyperlink">{{ pseudopatient }}</a>
                  </h3>
                </div>
                <div class="col-auto align-items-center d-flex justify-content-end">
                  <a type="button"
                     class="btn btn-primary btn-lg"
                     href="{% url 'users:pseudopatient-delete' pseudopatient.pk %}"
                     role="button">Delete</a>
                </div>
              </div>
            </div>
          </div>
        {% endfor %}
        {% if page_obj %}
          <div class="pagination">
            <span class="step-links">
              {% if page_obj.has_previous %}
                <a href="?page=1" class="hyperlink"><< first</a>
                <a href="?page={{ page_obj.previous_page_number }}" class="hyperlink">previous</a>
              {% endif %}
              <span class="current">Page {{ page_obj.number }} of {{ page_obj.paginator.num_pages }}</span>
              {% if page_obj.has_next %}
                <a href="?page={{ page_obj.next_page_number }}" class="hyperlink">next</a>
                <a href="?page={{ page_obj.paginator.num_pages }}" class="hyperlink">last >></a>
              {% endif %}
            </span>
          </div>
        {% endif %}
      {% else %}
        <p>No GoutPatients found.</p>
      {% endif %}
    </div>
  </main>
{% endblock content %}<|MERGE_RESOLUTION|>--- conflicted
+++ resolved
@@ -25,16 +25,11 @@
     <div class="col-auto align-items-center d-flex justify-content-end">
       <a type="button"
          class="btn btn-primary btn-lg spacious-buttons"
-<<<<<<< HEAD
-         href=""
-         role="button">About</a>
-=======
          href="{% url 'users:provider-pseudopatient-create' request.user.username %}"
          role="button">New GoutPatient</a>
     </div>
     <div class="col align-items-center d-flex justify-content-end">
       <h2>{{ user }}</h2>
->>>>>>> b96b4686
     </div>
   </div>
 {% endblock heading %}
